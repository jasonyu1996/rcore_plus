--- conflicted
+++ resolved
@@ -4,25 +4,13 @@
 
 use log::*;
 use rcore_memory::PAGE_SIZE;
-
-<<<<<<< HEAD
-/*
-* @brief:
-*   Init the memory management module, allow memory access and set up page table and init heap and frame allocator
-*/
-pub fn init(dtb: usize) {
-    #[repr(align(4096))]  // align the PageData struct to 4096 bytes
-    struct PageData([u8; PAGE_SIZE]);
-    static PAGE_TABLE_ROOT: PageData = PageData([0; PAGE_SIZE]);
-=======
 use crate::memory::{FRAME_ALLOCATOR, init_heap, Linear, MemoryAttr, MemorySet};
 
 use super::consts::{KERN_VA_BASE, MEMORY_END, MEMORY_OFFSET};
 use super::riscv::{addr::*, register::sstatus};
->>>>>>> 9e692fa9
 
 /// Initialize the memory management module.
-pub fn init() {
+pub fn init(dtb: usize) {
     // allow user memory access
     unsafe { sstatus::set_sum(); }
     // initialize kernel heap
@@ -32,12 +20,7 @@
     // set up page table and enable paging
     super::paging::setup_page_table();
     // remap the kernel use 4K page
-<<<<<<< HEAD
     remap_the_kernel(dtb);
-    info!("remap_the_kernel end");
-=======
-    remap_the_kernel();
->>>>>>> 9e692fa9
 }
 
 /// Initialize memory for other cores.
