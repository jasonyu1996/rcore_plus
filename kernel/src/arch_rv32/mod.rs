pub mod io;
pub mod interrupt;
pub mod timer;
pub mod paging;
pub mod memory;
pub mod consts;
pub mod cpu;
mod sbi;
mod riscv;

<<<<<<< HEAD
use super::drivers;

=======
/// rcore初始化总控函数
>>>>>>> 2be87145
#[no_mangle]
pub extern fn rust_main(hartid: usize, dtb: usize, hart_mask: usize, functions: usize) -> ! {
    unsafe { cpu::set_cpu_id(hartid); }

    if hartid != 0 {
        while unsafe { !cpu::has_started(hartid) }  { }
        println!("Hello RISCV! in hart {}, dtb @ {:#x}, functions @ {:#x}", hartid, dtb, functions);
        others_main();
    }

    unsafe { memory::clear_bss(); }

    println!("Hello RISCV! in hart {}, dtb @ {:#x}, functions @ {:#x}", hartid, dtb, functions);

    crate::logging::init();
    interrupt::init();
    memory::init(dtb);
    timer::init();
    crate::process::init();
    drivers::init(dtb);

    unsafe { cpu::start_others(hart_mask); }
    crate::kmain();
}

/// 启动其他处理器
fn others_main() -> ! {
    interrupt::init();
    memory::init_other();
    timer::init();
    crate::kmain();
}

global_asm!(include_str!("boot/entry.asm"));
global_asm!(include_str!("boot/trap.asm"));<|MERGE_RESOLUTION|>--- conflicted
+++ resolved
@@ -8,12 +8,9 @@
 mod sbi;
 mod riscv;
 
-<<<<<<< HEAD
 use super::drivers;
 
-=======
 /// rcore初始化总控函数
->>>>>>> 2be87145
 #[no_mangle]
 pub extern fn rust_main(hartid: usize, dtb: usize, hart_mask: usize, functions: usize) -> ! {
     unsafe { cpu::set_cpu_id(hartid); }
