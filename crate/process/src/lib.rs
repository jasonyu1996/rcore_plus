#![no_std]
#![feature(alloc)]
#![feature(const_fn)]
#![feature(linkage)]
#![feature(nll)]
#![feature(vec_resize_default)]
#![feature(asm)]
<<<<<<< HEAD
#![feature(exact_size_is_empty)]
=======
>>>>>>> e06f6b8b

extern crate alloc;
#[macro_use]
extern crate log;
extern crate spin;

// To use `println!` in test
#[cfg(test)]
#[macro_use]
extern crate std;

<<<<<<< HEAD
pub mod process_manager;
=======
mod process_manager;
>>>>>>> e06f6b8b
mod processor;
pub mod scheduler;
pub mod thread;
mod event_hub;
mod interrupt;

pub use process_manager::*;
pub use processor::Processor;<|MERGE_RESOLUTION|>--- conflicted
+++ resolved
@@ -5,10 +5,7 @@
 #![feature(nll)]
 #![feature(vec_resize_default)]
 #![feature(asm)]
-<<<<<<< HEAD
 #![feature(exact_size_is_empty)]
-=======
->>>>>>> e06f6b8b
 
 extern crate alloc;
 #[macro_use]
@@ -20,11 +17,7 @@
 #[macro_use]
 extern crate std;
 
-<<<<<<< HEAD
-pub mod process_manager;
-=======
 mod process_manager;
->>>>>>> e06f6b8b
 mod processor;
 pub mod scheduler;
 pub mod thread;
